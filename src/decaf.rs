// -*- mode: rust; -*-
//
// To the extent possible under law, the authors have waived all copyright and
// related or neighboring rights to curve25519-dalek, using the Creative
// Commons "CC0" public domain dedication.  See
// <http://creativecommons.org/publicdomain/zero/.0/> for full details.
//
// Authors:
// - Isis Agora Lovecruft <isis@patternsinthevoid.net>
// - Henry de Valence <hdevalence@hdevalence.ca>

//! An implementation of Mike Hamburg's Decaf cofactor-eliminating
//! point-compression scheme, providing a prime-order group on top of
//! a non-prime-order elliptic curve.
//!
//! Note: this code is currently feature-gated with the `yolocrypto`
//! feature flag, because our implementation is still unfinished.

// We allow non snake_case names because coordinates in projective space are
// traditionally denoted by the capitalisation of their respective
// counterparts in affine space.  Yeah, you heard me, rustc, I'm gonna have my
// affine and projective cakes and eat both of them too.
#![allow(non_snake_case)]

use core::fmt::Debug;

#[cfg(feature = "std")]
use rand::Rng;

use digest::Digest;
use generic_array::typenum::U32;

use constants;
use field::FieldElement;
use subtle::CTAssignable;
use subtle::CTNegatable;

use core::ops::{Add, Sub, Neg};
use core::ops::{Mul, MulAssign};

use curve;
use curve::ValidityCheck;
use curve::ExtendedPoint;
use curve::CompletedPoint;
use curve::EdwardsBasepointTable;
use curve::Identity;
use scalar::Scalar;

// ------------------------------------------------------------------------
// Compressed points
// ------------------------------------------------------------------------

/// A point serialized using Mike Hamburg's Decaf scheme.
///
/// XXX think about how this API should work
#[derive(Copy, Clone, Eq, PartialEq)]
pub struct CompressedDecaf(pub [u8; 32]);

/// The result of compressing a `DecafPoint`.
impl CompressedDecaf {
    /// View this `CompressedDecaf` as an array of bytes.
    pub fn as_bytes<'a>(&'a self) -> &'a [u8;32] {
        &self.0
    }

    /// Attempt to decompress to an `DecafPoint`.
    pub fn decompress(&self) -> Option<DecafPoint> {
        // XXX should decoding be CT ?
        // XXX need to check that xy is nonnegative and reject otherwise
        let s = FieldElement::from_bytes(self.as_bytes());

        // Check that s = |s| and reject otherwise.
        let mut abs_s = s;
        let neg = abs_s.is_negative_decaf();
        abs_s.conditional_negate(neg);
        if abs_s != s { return None; }

        let ss = s.square();
        let X = &s + &s;                    // X = 2s
        let Z = &FieldElement::one() - &ss; // Z = 1+as^2
        let u = &(&Z * &Z) - &(&constants::d4 * &ss); // u = Z^2 - 4ds^2
        let uss = &u * &ss;

        let (uss_is_nonzero_square, mut v) = uss.invsqrt();
        if (uss_is_nonzero_square | uss.is_zero()) == 0u8 {
            return None; // us^2 is nonzero nonsquare
        }

        // Now v = 1/sqrt(us^2) if us^2 is a nonzero square, 0 if us^2 is zero.
        let uv = &v * &u;
        if uv.is_negative_decaf() == 1u8 {
            v.negate();
        }
        let mut two_minus_Z = -&Z; two_minus_Z[0] += 2;
        let mut w = &v * &(&s * &two_minus_Z);
        w.conditional_assign(&FieldElement::one(), s.is_zero());
        let Y = &w * &Z;
        let T = &w * &X;

        // "To decode the point, one must decode it to affine form
        // instead of projective, and check that xy is non-negative."
        //
        // XXX can we merge this inversion with the one above?
        let xy = &T * &Z.invert();
        if (Y.is_nonzero() & xy.is_nonnegative_decaf()) == 1u8 {
            Some(DecafPoint(ExtendedPoint{ X: X, Y: Y, Z: Z, T: T }))
        } else {
            None
        }
    }
}

impl Identity for CompressedDecaf {
    fn identity() -> CompressedDecaf {
        CompressedDecaf([0u8;32])
    }
}

// ------------------------------------------------------------------------
// Serde support
// ------------------------------------------------------------------------
// Serializes to and from `DecafPoint` directly, doing compression
// and decompression internally.  This means that users can create
// structs containing `DecafPoint`s and use Serde's derived
// serializers to serialize those structures.

#[cfg(feature = "serde")]
use serde::{self, Serialize, Deserialize, Serializer, Deserializer};
#[cfg(feature = "serde")]
use serde::de::Visitor;

#[cfg(feature = "serde")]
impl Serialize for DecafPoint {
    fn serialize<S>(&self, serializer: S) -> Result<S::Ok, S::Error>
        where S: Serializer
    {
        serializer.serialize_bytes(self.compress().as_bytes())
    }
}

#[cfg(feature = "serde")]
impl<'de> Deserialize<'de> for DecafPoint {
    fn deserialize<D>(deserializer: D) -> Result<Self, D::Error>
        where D: Deserializer<'de>
    {
        struct DecafPointVisitor;

        impl<'de> Visitor<'de> for DecafPointVisitor {
            type Value = DecafPoint;

            fn expecting(&self, formatter: &mut ::core::fmt::Formatter) -> ::core::fmt::Result {
                formatter.write_str("a valid point in Decaf format")
            }

            fn visit_bytes<E>(self, v: &[u8]) -> Result<DecafPoint, E>
                where E: serde::de::Error
            {
                if v.len() == 32 {
                    let arr32 = array_ref!(v,0,32); // &[u8;32] from &[u8]
                    CompressedDecaf(*arr32).decompress()
                        .ok_or(serde::de::Error::custom("decompression failed"))
                } else {
                    Err(serde::de::Error::invalid_length(v.len(), &self))
                }
            }
        }

        deserializer.deserialize_bytes(DecafPointVisitor)
    }
}

// ------------------------------------------------------------------------
// Internal point representations
// ------------------------------------------------------------------------

/// A point in a prime-order group.
///
/// XXX think about how this API should work
#[derive(Copy, Clone)]
pub struct DecafPoint(pub ExtendedPoint);

impl DecafPoint {
    /// Compress in Decaf format.
    pub fn compress(&self) -> CompressedDecaf {
        // Q: Do we want to encode twisted or untwisted?
        //
        // Notes: 
        // Recall that the twisted Edwards curve E_{a,d} is of the form
        //
        //     ax^2 + y^2 = 1 + dx^2y^2. 
        //
        // Internally, we operate on the curve with a = -1, d =
        // -121665/121666, a.k.a., the twist.  But maybe we would like
        // to use Decaf on the untwisted curve with a = 1, d =
        // 121665/121666.  (why? interop?)
        //
        // Fix i, a square root of -1 (mod p).
        //
        // The map x -> ix is an isomorphism from E_{a,d} to E_{-a,-d}. 
        // Its inverse is x -> -ix.
        // let untwisted_X = &self.X * &constants::MSQRT_M1;
        // etc.

        // Step 0: pre-rotation, needed for Decaf with E[8] = Z/8

        let mut X = self.0.X;
        let mut Y = self.0.Y;
        let mut T = self.0.T;

        // If y nonzero and xy nonnegative, continue.
        // Otherwise, add Q_6 = (i,0) = constants::EIGHT_TORSION[6]
        // (x,y) + Q_6 = (iy,ix)
        // (X:Y:Z:T) + Q_6 = (iY:iX:Z:-T)

        // XXX it should be possible to avoid this inversion, but
        // let's make sure the code is correct first
        let xy = &T * &self.0.Z.invert();
        let is_neg_mask = 1u8 & !(Y.is_nonzero() & xy.is_nonnegative_decaf());
        let iX = &X * &constants::SQRT_M1;
        let iY = &Y * &constants::SQRT_M1;
        X.conditional_assign(&iY, is_neg_mask);
        Y.conditional_assign(&iX, is_neg_mask);
        T.conditional_negate(is_neg_mask);

        // Step 1: Compute r = 1/sqrt((a-d)(Z+Y)(Z-Y))
        let Z_plus_Y  = &self.0.Z + &Y;
        let Z_minus_Y = &self.0.Z - &Y;
        let t = &constants::a_minus_d * &(&Z_plus_Y * &Z_minus_Y);
        let (t_is_nonzero_square, mut r) = t.invsqrt();
        // t should always be square (why?)
        debug_assert_eq!( t_is_nonzero_square | t.is_zero(), 1u8 );

        // Step 2: Compute u = (a-d)r
        let u = &constants::a_minus_d * &r;

        // Step 3: Negate r if -2uZ is negative.
        let uZ = &u * &self.0.Z;
        let m2uZ = -&(&uZ + &uZ);
        r.conditional_negate(m2uZ.is_negative_decaf());

        // Step 4: Compute s = | u(r(aZX - dYT)+Y)/a|
        //                   = |u(r(-ZX - dYT)+Y)| since a = -1
        let minus_ZX = -&(&self.0.Z * &X);
        let dYT = &constants::d * &(&Y * &T);
        // Compute s = u(r(aZX - dYT)+Y) and cnegate for abs
        let mut s = &u * &(&(&r * &(&minus_ZX - &dYT)) + &Y);
        let neg = s.is_negative_decaf();
        s.conditional_negate(neg);
        CompressedDecaf(s.to_bytes())
    }

    /// Return the coset self + E[4], for debugging.
    fn coset4(&self) -> [ExtendedPoint; 4] {
        [  self.0
        , &self.0 + &constants::EIGHT_TORSION[2]
        , &self.0 + &constants::EIGHT_TORSION[4]
        , &self.0 + &constants::EIGHT_TORSION[6]
        ]
    }

    /// Computes the Elligator map as described in the Decaf paper.
    ///
    /// # Note
    ///
    /// This method is not public because it's just used for hashing
    /// to a point -- proper elligator support is deferred for now.
    fn elligator_decaf_flavour(r_0: &FieldElement) -> DecafPoint {
        // Follows Appendix C of the Decaf paper.
        // Use n = 2 as the quadratic nonresidue so that n*x = x + x.

        // 1. Compute r <--- nr_0^2.
        let r_0_squared = r_0.square();
        let r = &r_0_squared + &r_0_squared;

        // 2. Compute D <--- (dr + (a-d)) * (dr - (d + ar)) 
        let dr = &constants::d * &r;
        // D = (dr + (a-d)) * (dr - (d + ar)) = (dr + (a-d))*(dr - (d-r)) since a=-1
        let D = &(&dr + &constants::a_minus_d) * &(&dr - &(&constants::d - &r));

        // 3. Compute N <--- (r+1) * (a-2d)
        let minus_one = -&FieldElement::one();
        let N = &(&r + &FieldElement::one()) * &(&minus_one - &constants::d2);

        // 4. Compute
        //           / +1,     1 / sqrt(ND)   if ND is square
        // c, e <--- | +1, 0                  if N or D = 0
        //           \ -1,  nr_0 / sqrt(nND)  otherwise
        let ND = &N * &D;
        let nND = &ND + &ND;
        let mut c = FieldElement::one();
        let mut e = FieldElement::zero();
        let (ND_is_nonzero_square, ND_invsqrt) = ND.invsqrt();
        e.conditional_assign(&ND_invsqrt, ND_is_nonzero_square);
        let (nND_is_nonzero_square, nND_invsqrt) = nND.invsqrt();
        let nr_0_nND_invsqrt = &nND_invsqrt * &(r_0 + r_0);
        c.conditional_assign(&minus_one, nND_is_nonzero_square);
        e.conditional_assign(&nr_0_nND_invsqrt, nND_is_nonzero_square);

        // 5. Compute s <--- c*|N*e|
        let mut s = &N * &e;
        let neg = s.is_negative_decaf();
        s.conditional_negate(neg);
        s *= &c;

        // 6. Compute t <--- -c*N*(r-1)* ((a-2d)*e)^2  -1
        let a_minus_2d_e_sq = (&(&minus_one-&constants::d2)*&e).square();
        let c_N_r_minus_1 = &c * &(&N * &(&r + &minus_one));
        let t = &minus_one - &(&c_N_r_minus_1 * &a_minus_2d_e_sq);

        // 7. Apply the isogeny:
        // (x,y) = ((2s)/(1+as^2), (1-as^2)/(t))
        let as_sq = &minus_one * &s.square();
        let P = CompletedPoint{
            X: &s + &s,
            Z: &FieldElement::one() + &as_sq,
            Y: &FieldElement::one() - &as_sq,
            T: t,
        };

        // Convert to extended and return.
        DecafPoint(P.to_extended())
    }

    /// Return a `DecafPoint` chosen uniformly at random using a user-provided RNG.
    ///
    /// # Inputs
    ///
    /// * `rng`: any RNG which implements the `rand::Rng` interface.
    ///
    /// # Returns
    ///
    /// A random element of the Decaf group.
    ///
    /// # Implementation
    ///
    /// Uses the Decaf-flavoured Elligator 2 map, so that the discrete log of the
    /// output point with respect to any other point should be unknown.
    #[cfg(feature = "std")]
    pub fn random<T: Rng>(rng: &mut T) -> Self {
        let mut field_bytes = [0u8; 32];
        rng.fill_bytes(&mut field_bytes);
        let r_0 = FieldElement::from_bytes(&field_bytes);
        DecafPoint::elligator_decaf_flavour(&r_0)
    }

    /// Hash a slice of bytes into a `DecafPoint`.
    ///
    /// Takes a type parameter `D`, which is any `Digest` producing 32
    /// bytes (256 bits) of output.
    ///
    /// Convenience wrapper around `from_hash`.
    ///
    /// # Implementation
    ///
    /// Uses the Decaf-flavoured Elligator 2 map, so that the discrete log of the
    /// output point with respect to any other point should be unknown.
    ///
    /// # Example
    ///
    /// ```
    /// # extern crate curve25519_dalek;
    /// # use curve25519_dalek::decaf::DecafPoint;
    /// extern crate sha2;
    /// use sha2::Sha256;
    ///
    /// # // Need fn main() here in comment so the doctest compiles
    /// # // See https://doc.rust-lang.org/book/documentation.html#documentation-as-tests
    /// # fn main() {
    /// let msg = "To really appreciate architecture, you may even need to commit a murder";
    /// let P = DecafPoint::hash_from_bytes::<Sha256>(msg.as_bytes());
    /// # }
    /// ```
    ///
    pub fn hash_from_bytes<D>(input: &[u8]) -> DecafPoint
            where D: Digest<OutputSize=U32> + Default {
        let mut hash = D::default();
        hash.input(input);
        DecafPoint::from_hash(hash)
    }

    /// Construct a `DecafPoint` from an existing `Digest` instance.
    ///
    /// Use this instead of `hash_from_bytes` if it is more convenient
    /// to stream data into the `Digest` than to pass a single byte
    /// slice.
    pub fn from_hash<D>(hash: D) -> DecafPoint
            where D: Digest<OutputSize=U32> + Default {
        // XXX this seems clumsy
        let mut output = [0u8; 32];
        output.copy_from_slice(hash.result().as_slice());
        let r_0 = FieldElement::from_bytes(&output);
        DecafPoint::elligator_decaf_flavour(&r_0)
    }
}

impl Identity for DecafPoint {
    fn identity() -> DecafPoint {
        DecafPoint(ExtendedPoint::identity())
    }
}

// ------------------------------------------------------------------------
// Equality
// ------------------------------------------------------------------------

/// XXX check whether there's a simple way to do equality checking
/// with cofactor 8, not just cofactor 4, and add a CT equality function?
impl PartialEq for DecafPoint {
    fn eq(&self, other: &DecafPoint) -> bool {
        let  self_compressed =  self.compress();
        let other_compressed = other.compress();
        self_compressed == other_compressed
    }
}

impl Eq for DecafPoint {}

// ------------------------------------------------------------------------
// Arithmetic
// ------------------------------------------------------------------------

impl<'a, 'b> Add<&'b DecafPoint> for &'a DecafPoint {
    type Output = DecafPoint;

    fn add(self, other: &'b DecafPoint) -> DecafPoint {
        DecafPoint(&self.0 + &other.0)
    }
}

impl<'a, 'b> Sub<&'b DecafPoint> for &'a DecafPoint {
    type Output = DecafPoint;

    fn sub(self, other: &'b DecafPoint) -> DecafPoint {
        DecafPoint(&self.0 - &other.0)
    }
}

impl<'a> Neg for &'a DecafPoint {
    type Output = DecafPoint;

    fn neg(self) -> DecafPoint {
        DecafPoint(-&self.0)
    }
}

impl<'b> MulAssign<&'b Scalar> for DecafPoint {
    fn mul_assign(&mut self, scalar: &'b Scalar) {
        let result = (self as &DecafPoint) * scalar;
        *self = result;
    }
}

impl<'a, 'b> Mul<&'b Scalar> for &'a DecafPoint {
    type Output = DecafPoint;
    /// Scalar multiplication: compute `scalar * self`.
    fn mul(self, scalar: &'b Scalar) -> DecafPoint {
        DecafPoint(&self.0 * scalar)
    }
}

impl<'a, 'b> Mul<&'b DecafPoint> for &'a Scalar {
    type Output = DecafPoint;

    /// Scalar multiplication: compute `self * scalar`.
    fn mul(self, point: &'b DecafPoint) -> DecafPoint {
        DecafPoint(self * &point.0)
    }
}


/// Precomputation
#[derive(Clone)]
pub struct DecafBasepointTable(pub EdwardsBasepointTable);

impl<'a, 'b> Mul<&'b Scalar> for &'a DecafBasepointTable {
    type Output = DecafPoint;

    fn mul(self, scalar: &'b Scalar) -> DecafPoint {
        DecafPoint(&self.0 * scalar)
    }
}

impl<'a, 'b> Mul<&'a DecafBasepointTable> for &'b Scalar {
    type Output = DecafPoint;

    fn mul(self, basepoint_table: &'a DecafBasepointTable) -> DecafPoint {
        DecafPoint(self * &basepoint_table.0)
    }
}

impl DecafBasepointTable {
    /// Create a precomputed table of multiples of the given `basepoint`.
    pub fn create(basepoint: &DecafPoint) -> DecafBasepointTable {
        DecafBasepointTable(EdwardsBasepointTable::create(&basepoint.0))
    }

    /// Get the basepoint for this table as a `DecafPoint`.
    pub fn basepoint(&self) -> DecafPoint {
        DecafPoint(self.0.basepoint())
    }
}

// ------------------------------------------------------------------------
// Constant-time conditional assignment
// ------------------------------------------------------------------------

impl CTAssignable for DecafPoint {
    /// Conditionally assign `other` to `self`, if `choice == 1u8`.
    ///
    /// # Example
    ///
    /// ```
    /// # use curve25519_dalek::curve::Identity;
    /// # use curve25519_dalek::decaf::DecafPoint;
    /// # use curve25519_dalek::subtle::CTAssignable;
    /// # use curve25519_dalek::constants;
    /// let A = DecafPoint::identity();
    /// let B = constants::DECAF_ED25519_BASEPOINT;
    ///
    /// let mut P = A;
    ///
    /// P.conditional_assign(&B, 0u8);
    /// assert!(P == A);
    /// P.conditional_assign(&B, 1u8);
    /// assert!(P == B);
    /// ```
    fn conditional_assign(&mut self, other: &DecafPoint, choice: u8) {
        self.0.X.conditional_assign(&other.0.X, choice);
        self.0.Y.conditional_assign(&other.0.Y, choice);
        self.0.Z.conditional_assign(&other.0.Z, choice);
        self.0.T.conditional_assign(&other.0.T, choice);
    }
}

// ------------------------------------------------------------------------
// Debug traits
// ------------------------------------------------------------------------

impl Debug for CompressedDecaf {
    fn fmt(&self, f: &mut ::core::fmt::Formatter) -> ::core::fmt::Result {
        write!(f, "CompressedDecaf: {:?}", self.as_bytes())
    }
}

impl Debug for DecafPoint {
    fn fmt(&self, f: &mut ::core::fmt::Formatter) -> ::core::fmt::Result {
        let coset = self.coset4();
        write!(f, "DecafPoint: coset \n{:?}\n{:?}\n{:?}\n{:?}",
               coset[0], coset[1], coset[2], coset[3])
    }
}

// ------------------------------------------------------------------------
// Variable-time functions
// ------------------------------------------------------------------------

pub mod vartime {
    //! Variable-time operations on decaf points, useful for non-secret data.
    use super::*;

    /// Given a vector of public scalars and a vector of (possibly secret)
    /// points, compute
    ///
    ///    c_1 P_1 + ... + c_n P_n.
    ///
    /// # Input
    ///
    /// A vector of `Scalar`s and a vector of `ExtendedPoints`.  It is an
    /// error to call this function with two vectors of different lengths.
    pub fn k_fold_scalar_mult<'a,'b,I,J>(scalars: I, points: J) -> DecafPoint
        where I: IntoIterator<Item=&'a Scalar>, J: IntoIterator<Item=&'b DecafPoint>
    {
        let extended_points = points.into_iter().map(|P| &P.0);
        DecafPoint(curve::vartime::k_fold_scalar_mult(scalars, extended_points))
    }
}

// ------------------------------------------------------------------------
// Tests
// ------------------------------------------------------------------------

#[cfg(test)]
mod test {
    use rand::OsRng;

    use scalar::Scalar;
    use constants;
    use curve::CompressedEdwardsY;
    use curve::Identity;
    use super::*;

    #[cfg(feature = "serde")]
    use serde_cbor;

    #[test]
    #[cfg(feature = "serde")]
    fn serde_cbor_basepoint_roundtrip() {
        let output = serde_cbor::to_vec(&constants::DECAF_ED25519_BASEPOINT).unwrap();
        let parsed: DecafPoint = serde_cbor::from_slice(&output).unwrap();
        assert_eq!(parsed, constants::DECAF_ED25519_BASEPOINT);
    }


    #[test]
    fn decaf_decompress_negative_s_fails() {
        // constants::d is neg, so decompression should fail as |d| != d.
        let bad_compressed = CompressedDecaf(constants::d.to_bytes());
        assert!(bad_compressed.decompress().is_none());
    }

    #[test]
    fn decaf_decompress_id() {
        let compressed_id = CompressedDecaf::identity();
        let id = compressed_id.decompress().unwrap();
        assert_eq!(id.0.compress_edwards(), CompressedEdwardsY::identity());
    }

    #[test]
    fn decaf_compress_id() {
        let id = DecafPoint::identity();
        assert_eq!(id.compress(), CompressedDecaf::identity());
    }

    #[test]
    fn decaf_basepoint_roundtrip() {
        let bp_compressed_decaf = constants::DECAF_ED25519_BASEPOINT.compress();
        let bp_recaf = bp_compressed_decaf.decompress().unwrap().0;
        // Check that bp_recaf differs from bp by a point of order 4
        let diff = &constants::ED25519_BASEPOINT - &bp_recaf;
        let diff4 = diff.mult_by_pow_2(4); // XXX this is wrong
        assert_eq!(diff4.compress_edwards(), CompressedEdwardsY::identity());
    }

    #[test]
    fn decaf_four_torsion_basepoint() {
        let bp = constants::DECAF_ED25519_BASEPOINT;
        let bp_coset = bp.coset4();
        for i in 0..4 {
            assert_eq!(bp, DecafPoint(bp_coset[i]));
        }
    }

    #[test]
    fn decaf_four_torsion_random() {
        let mut rng = OsRng::new().unwrap();
        let B = &constants::DECAF_ED25519_BASEPOINT_TABLE;
        let P = B * &Scalar::random(&mut rng);
        let P_coset = P.coset4();
        for i in 0..4 {
            assert_eq!(P, DecafPoint(P_coset[i]));
        }
    }

    #[test]
    fn decaf_random_roundtrip() {
        let mut rng = OsRng::new().unwrap();
        let B = &constants::DECAF_ED25519_BASEPOINT_TABLE;
        for _ in 0..100 {
            let P = B * &Scalar::random(&mut rng);
            let compressed_P = P.compress();
            let Q = compressed_P.decompress().unwrap();
            assert_eq!(P, Q);
        }
    }

    #[test]
    fn decaf_random_is_valid() {
        let mut rng = OsRng::new().unwrap();
        for _ in 0..100 {
            let P = DecafPoint::random(&mut rng);
            // Check that P is on the curve
            assert!(P.0.is_valid());
            // Check that P is in the image of the decaf map
<<<<<<< HEAD
            let compressed_P = P.compress();
=======
            P.compress();
>>>>>>> 961e71ee
        }
    }
}

#[cfg(all(test, feature = "bench"))]
mod bench {
    use rand::OsRng;
    use test::Bencher;

    use super::*;

    #[bench]
    fn decompression(b: &mut Bencher) {
        let mut rng = OsRng::new().unwrap();
        let B = &constants::DECAF_ED25519_BASEPOINT_TABLE;
        let P = B * &Scalar::random(&mut rng);
        let P_compressed = P.compress();
        b.iter(|| P_compressed.decompress().unwrap());
    }

    #[bench]
    fn compression(b: &mut Bencher) {
        let mut rng = OsRng::new().unwrap();
        let B = &constants::DECAF_ED25519_BASEPOINT_TABLE;
        let P = B * &Scalar::random(&mut rng);
        b.iter(|| P.compress());
    }
}
<|MERGE_RESOLUTION|>--- conflicted
+++ resolved
@@ -671,11 +671,7 @@
             // Check that P is on the curve
             assert!(P.0.is_valid());
             // Check that P is in the image of the decaf map
-<<<<<<< HEAD
-            let compressed_P = P.compress();
-=======
             P.compress();
->>>>>>> 961e71ee
         }
     }
 }
